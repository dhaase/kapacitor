--- conflicted
+++ resolved
@@ -565,14 +565,10 @@
 	Headers map[string]string `tick:"Header" json:"headers"`
 
 	// tick:ignore
-<<<<<<< HEAD
-	CaptureResponseFlag bool `tick:"CaptureResponse" json:"captureResponse"`
-=======
 	CaptureResponseFlag bool `tick:"CaptureResponse"`
 
 	// Timeout for HTTP Post
 	Timeout time.Duration
->>>>>>> d97f29f6
 }
 
 // Set a header key and value on the post request.
